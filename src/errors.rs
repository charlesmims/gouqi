use std::io::Error as IoError;
use std::error::Error as StdError;
use std::fmt;
use reqwest::Error as HttpError;
use reqwest::StatusCode;
use serde_json::error::Error as SerdeError;
use super::Errors;

/// an enumeration over potential errors
/// that may happen when sending a request to jira
#[derive(Debug)]
pub enum Error {
    /// error associated with http request
    Http(HttpError),
    /// error associated IO
    IO(IoError),
    /// error associated with parsing or serializing
    Serde(SerdeError),
    /// client request errors
    Fault { code: StatusCode, errors: Errors },
    /// invalid credentials
    Unauthorized,
}

impl From<SerdeError> for Error {
    fn from(error: SerdeError) -> Error {
        Error::Serde(error)
    }
}

impl From<HttpError> for Error {
    fn from(error: HttpError) -> Error {
        Error::Http(error)
    }
}

impl From<IoError> for Error {
    fn from(error: IoError) -> Error {
        Error::IO(error)
    }
}

<<<<<<< HEAD
impl fmt::Display for Error {
    fn fmt(&self, f: &mut fmt::Formatter) -> fmt::Result {
        f.write_str(self.description())
    }
}

impl StdError for Error{
    fn description(&self) -> &str {
        match *self {
            Error::Http(ref e) => e.description(),
            Error::IO(ref e) => e.description(),
            Error::Serde(ref e) => e.description(),
            Error::Fault{ref code, ref errors} => "",
            Error::Unauthorized => "Unauthorized",
        }
    }
    fn cause(&self) -> Option<&StdError> {
        match *self {
            Error::Http(ref e) => e.cause(),
            Error::IO(ref e) => e.cause(),
            Error::Serde(ref e) => e.cause(),
            Error::Fault{ref code, ref errors} => None,
            Error::Unauthorized => None,
        }
    }
}
=======
impl ::std::fmt::Display for Error {
    fn fmt(&self, f: &mut ::std::fmt::Formatter) -> ::std::fmt::Result {
        use Error::*;
        match self {
            &Http(ref e) => writeln!(f, "Http Error: {}", e),
            &IO(ref e) => writeln!(f, "IO Error: {}", e),
            &Serde(ref e) => writeln!(f, "Serialization Error: {}", e),
            &Fault { ref code, ref errors } => writeln!(f, "Jira Client Error ({}):\n{:#?}", code, errors),
            &Unauthorized => writeln!(f, "Could not connect to Jira: Unauthorized!"),
        }
    }
}

impl ::std::error::Error for Error {
    fn description(&self) -> &str {
        use Error::*;
        match self {
            &Http(ref e) => e.description(),
            &IO(ref e) => e.description(),
            &Serde(ref e) => e.description(),
            &Fault { .. } => "Jira client error",
            &Unauthorized => "Unauthorized",
        }
    }

    fn cause(&self) -> Option<&::std::error::Error> {
        use Error::*;
        match self {
            &Http(ref e) => Some(e),
            &IO(ref e) => Some(e),
            &Serde(ref e) => Some(e),
            &Fault { .. } => None,
            &Unauthorized => None,
        }
    }
}
>>>>>>> 92475cc4
<|MERGE_RESOLUTION|>--- conflicted
+++ resolved
@@ -40,34 +40,6 @@
     }
 }
 
-<<<<<<< HEAD
-impl fmt::Display for Error {
-    fn fmt(&self, f: &mut fmt::Formatter) -> fmt::Result {
-        f.write_str(self.description())
-    }
-}
-
-impl StdError for Error{
-    fn description(&self) -> &str {
-        match *self {
-            Error::Http(ref e) => e.description(),
-            Error::IO(ref e) => e.description(),
-            Error::Serde(ref e) => e.description(),
-            Error::Fault{ref code, ref errors} => "",
-            Error::Unauthorized => "Unauthorized",
-        }
-    }
-    fn cause(&self) -> Option<&StdError> {
-        match *self {
-            Error::Http(ref e) => e.cause(),
-            Error::IO(ref e) => e.cause(),
-            Error::Serde(ref e) => e.cause(),
-            Error::Fault{ref code, ref errors} => None,
-            Error::Unauthorized => None,
-        }
-    }
-}
-=======
 impl ::std::fmt::Display for Error {
     fn fmt(&self, f: &mut ::std::fmt::Formatter) -> ::std::fmt::Result {
         use Error::*;
@@ -75,7 +47,10 @@
             &Http(ref e) => writeln!(f, "Http Error: {}", e),
             &IO(ref e) => writeln!(f, "IO Error: {}", e),
             &Serde(ref e) => writeln!(f, "Serialization Error: {}", e),
-            &Fault { ref code, ref errors } => writeln!(f, "Jira Client Error ({}):\n{:#?}", code, errors),
+            &Fault {
+                ref code,
+                ref errors,
+            } => writeln!(f, "Jira Client Error ({}):\n{:#?}", code, errors),
             &Unauthorized => writeln!(f, "Could not connect to Jira: Unauthorized!"),
         }
     }
@@ -103,5 +78,4 @@
             &Unauthorized => None,
         }
     }
-}
->>>>>>> 92475cc4
+}